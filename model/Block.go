--- conflicted
+++ resolved
@@ -449,27 +449,6 @@
 						if parentTxIdx > txIdx {
 							return fmt.Errorf("transaction %s comes before parent transaction %s in block", subtreeNode.Hash.String(), parentTxHash.String())
 						}
-<<<<<<< HEAD
-					} else {
-						// check whether the parent is in a block on our chain
-						parentTxMeta, err := txMetaStore.Get(gCtx, &parentTxHash)
-						if err != nil && !errors.Is(err, txmetastore.NewErrTxmetaNotFound(&parentTxHash)) {
-							return fmt.Errorf("error getting parent transaction %s of %s from txMetaStore: %v", parentTxHash.String(), subtreeNode.Hash.String(), err)
-						}
-						if parentTxMeta != nil {
-							if minedBlockStore != nil {
-								// check whether the parent is on our current chain (of 100 blocks), it should be, because the tx meta is still in the store
-								var blockIDBytes []byte
-								_ = minedBlockStore.Get(&blockIDBytes, parentTxHash[:])
-								if len(blockIDBytes) > 0 {
-									for i := 0; i < len(blockIDBytes); i += 4 {
-										blockID := binary.LittleEndian.Uint32(blockIDBytes[i : i+4])
-										if _, ok = currentBlockHeaderIDsMap[blockID]; ok { // if its part last 100 blocks
-											return fmt.Errorf("parent transaction %s has already been mined in block %d", subtreeNode.Hash.String(), blockID)
-										}
-									}
-								}
-=======
 					}
 
 					// check whether the parent is in a block on our chain
@@ -490,7 +469,6 @@
 							blockID := binary.LittleEndian.Uint32(blockIDBytes[i : i+4])
 							if _, foundInPreviousBlock = currentBlockHeaderIDsMap[blockID]; foundInPreviousBlock {
 								break
->>>>>>> 8f1e8738
 							}
 						}
 					}
