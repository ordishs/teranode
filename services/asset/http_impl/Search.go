package http_impl

import (
	"errors"
	"fmt"
	"net/http"
<<<<<<< HEAD
	"strconv"
=======
>>>>>>> 89f6a3b5
	"strings"

	"github.com/bitcoin-sv/ubsv/stores/txmeta"
	"github.com/bitcoin-sv/ubsv/stores/utxo"
	"github.com/bitcoin-sv/ubsv/ubsverrors"
	"github.com/labstack/echo/v4"
	"github.com/libsv/go-bt/v2/chainhash"
	"github.com/ordishs/gocore"
)

type res struct {
	Type string `json:"type"`
	Hash string `json:"hash"`
}

func (h *HTTP) Search(c echo.Context) error {
	start := gocore.CurrentTime()
	stat := AssetStat.NewStat("Search")
	defer func() {
		stat.AddTime(start)
	}()

	q := c.QueryParam("q")

	if q == "" {
		return sendError(c, http.StatusBadRequest, 1, errors.New("missing query parameter"))
	}

	if len(q) == 64 {
		// This is a hash
		hash, err := chainhash.NewHashFromStr(q)
		if err != nil {
			return sendError(c, http.StatusBadRequest, 2, fmt.Errorf("error reading hash: %w", err))
		}

		// Check if the hash is a block...
		header, _, err := h.repository.GetBlockHeader(c.Request().Context(), hash)
		if err != nil && !errors.Is(err, ubsverrors.ErrNotFound) { // We return an error except if it's a not found error
			return sendError(c, http.StatusBadRequest, 3, fmt.Errorf("error searching for block: %w", err))
		}

		if header != nil {
			// It's a block
			return c.JSONPretty(200, &res{"block", hash.String()}, "  ")
		}

		// Check if it's a transaction
		tx, err := h.repository.GetTransactionMeta(c.Request().Context(), hash)
		if err != nil && !errors.Is(err, txmeta.NewErrTxmetaNotFound(hash)) {
			return sendError(c, http.StatusBadRequest, 5, fmt.Errorf("error searching for tx: %w", err))
		}

		if tx != nil {
			// It's a transaction
			return c.JSONPretty(200, &res{"tx", hash.String()}, "  ")
		}

		// Check if it's a subtree
		subtree, err := h.repository.GetSubtreeBytes(c.Request().Context(), hash)
		// TODO error handling is still a bit messy, not all implementations are throwing the ErrNotFound correctly
		if err != nil && !errors.Is(err, ubsverrors.ErrNotFound) && !strings.Contains(err.Error(), "not found") {
			return sendError(c, http.StatusBadRequest, 4, fmt.Errorf("error searching for subtree: %w", err))
		}

		if subtree != nil {
			// It's a subtree
			return c.JSONPretty(200, &res{"subtree", hash.String()}, "  ")
		}

		// Check if it's a utxo
		u, err := h.repository.GetUtxo(c.Request().Context(), hash)
		if err != nil && !errors.Is(err, utxo.ErrNotFound) {
			return sendError(c, http.StatusBadRequest, 6, fmt.Errorf("error searching for utxo: %w", err))
		}

		if u != nil {
			// It's a utxo
			return c.JSONPretty(http.StatusOK, &res{"utxo", hash.String()}, "  ")
		}

		return c.String(http.StatusNotFound, "not found")
	}

	if blockHeight, err := strconv.Atoi(q); err == nil {
		// We are searching a number, get latest block height
		_, blockMeta, err := h.repository.GetBestBlockHeader(c.Request().Context())
		if err != nil {
			if strings.HasSuffix(err.Error(), " not found") {
				return echo.NewHTTPError(http.StatusNotFound, err.Error())
			} else {
				return echo.NewHTTPError(http.StatusInternalServerError, err.Error())
			}
		}
		latestBlockHeight := blockMeta.Height

		// Return matching block if height within valid range
		if blockHeight >= 0 && uint32(blockHeight) <= latestBlockHeight {
			block, err := h.repository.GetBlockByHeight(c.Request().Context(), uint32(blockHeight))
			if err != nil {
				if strings.HasSuffix(err.Error(), " not found") {
					return echo.NewHTTPError(http.StatusNotFound, err.Error())
				} else {
					return echo.NewHTTPError(http.StatusInternalServerError, err.Error())
				}
			}
			return c.JSONPretty(200, &res{"block", (*block.Hash()).String()}, "  ")
		}
	}

	return sendError(c, http.StatusBadRequest, 7, errors.New("query must be a valid hash or block height"))
}<|MERGE_RESOLUTION|>--- conflicted
+++ resolved
@@ -4,10 +4,7 @@
 	"errors"
 	"fmt"
 	"net/http"
-<<<<<<< HEAD
 	"strconv"
-=======
->>>>>>> 89f6a3b5
 	"strings"
 
 	"github.com/bitcoin-sv/ubsv/stores/txmeta"
