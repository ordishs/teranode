--- conflicted
+++ resolved
@@ -771,32 +771,20 @@
 
 // OnGetCFilters is invoked when a peer receives a getcfilters bitcoin message.
 func (sp *serverPeer) OnGetCFilters(_ *peer.Peer, msg *wire.MsgGetCFilters) {
-<<<<<<< HEAD
-	sp.server.logger.Warnf("Ignoring OnGetCFFilters message from %v -- bloom filtering is not supported", sp)
-=======
 	sp.server.logger.Warnf("Ignoring getcfilters request from %v", sp)
 	sp.Disconnect()
->>>>>>> f9f14f6c
 }
 
 // OnGetCFHeaders is invoked when a peer receives a getcfheader bitcoin message.
 func (sp *serverPeer) OnGetCFHeaders(_ *peer.Peer, msg *wire.MsgGetCFHeaders) {
-<<<<<<< HEAD
-	sp.server.logger.Warnf("Ignoring OnGetCFHeaders message from %v -- bloom filtering is not supported", sp)
-=======
 	sp.server.logger.Warnf("Ignoring getcfheaders request from %v", sp)
 	sp.Disconnect()
->>>>>>> f9f14f6c
 }
 
 // OnGetCFCheckpt is invoked when a peer receives a getcfcheckpt bitcoin message.
 func (sp *serverPeer) OnGetCFCheckpt(_ *peer.Peer, msg *wire.MsgGetCFCheckpt) {
-<<<<<<< HEAD
-	sp.server.logger.Warnf("Ignoring OnGetCFCheckpt message from %v -- bloom filtering is not supported", sp)
-=======
 	sp.server.logger.Warnf("Ignoring getcfcheckpt request from %v", sp)
 	sp.Disconnect()
->>>>>>> f9f14f6c
 }
 
 // enforceNodeBloomFlag disconnects the peer if the server is not configured to
@@ -855,12 +843,8 @@
 // filter.  The peer will be disconnected if a filter is not loaded when this
 // message is received or the server is not configured to allow bloom filters.
 func (sp *serverPeer) OnFilterAdd(_ *peer.Peer, msg *wire.MsgFilterAdd) {
-<<<<<<< HEAD
-	sp.server.logger.Warnf("Ignoring OnFlterAdd request from %s -- bloom filtering is not supported", sp)
-=======
 	sp.server.logger.Warnf("Ignoring filteradd request from %s", sp)
 	sp.Disconnect()
->>>>>>> f9f14f6c
 }
 
 // OnFilterClear is invoked when a peer receives a filterclear bitcoin
@@ -868,12 +852,8 @@
 // The peer will be disconnected if a filter is not loaded when this message is
 // received  or the server is not configured to allow bloom filters.
 func (sp *serverPeer) OnFilterClear(_ *peer.Peer, msg *wire.MsgFilterClear) {
-<<<<<<< HEAD
-	sp.server.logger.Warnf("Ignoring OnFilterClear request from %s -- bloom filtering is not supported", sp)
-=======
 	sp.server.logger.Warnf("Ignoring filterclear request from %s", sp)
 	sp.Disconnect()
->>>>>>> f9f14f6c
 }
 
 // OnFilterLoad is invoked when a peer receives a filterload bitcoin
@@ -882,12 +862,8 @@
 // The peer will be disconnected if the server is not configured to allow bloom
 // filters.
 func (sp *serverPeer) OnFilterLoad(_ *peer.Peer, msg *wire.MsgFilterLoad) {
-<<<<<<< HEAD
-	sp.server.logger.Warnf("Ignoring OnFilterLoad request from %s -- bloom filtering is not supported", sp)
-=======
 	sp.server.logger.Warnf("Ignoring filterload request from %s", sp)
 	sp.Disconnect()
->>>>>>> f9f14f6c
 }
 
 // OnGetAddr is invoked when a peer receives a getaddr bitcoin message
@@ -1654,38 +1630,6 @@
 	return &peer.Config{
 		// This is a complete list including ignored messages.
 		Listeners: peer.MessageListeners{
-<<<<<<< HEAD
-			OnGetAddr: sp.OnGetAddr,
-			OnAddr:    sp.OnAddr,
-			// OnPing: handled by peer package
-			// OnPong: handled by peer package
-			OnMemPool: sp.OnMemPool,
-			OnTx:      sp.OnTx,
-			OnBlock:   sp.OnBlock,
-			// OnCFilter
-			// OnCFHeaders
-			// OnCFCheckpt
-			OnInv:          sp.OnInv,
-			OnHeaders:      sp.OnHeaders,
-			OnNotFound:     sp.OnNotFound,
-			OnGetData:      sp.OnGetData,
-			OnGetBlocks:    sp.OnGetBlocks,
-			OnGetHeaders:   sp.OnGetHeaders,
-			OnGetCFilters:  sp.OnGetCFilters,  // Ignored
-			OnGetCFHeaders: sp.OnGetCFHeaders, // Ignored
-			OnGetCFCheckpt: sp.OnGetCFCheckpt, // Ignored
-			OnFeeFilter:    sp.OnFeeFilter,    // Will disconnect peer
-			OnFilterAdd:    sp.OnFilterAdd,    // Ignored
-			OnFilterClear:  sp.OnFilterClear,  // Ignored
-			OnFilterLoad:   sp.OnFilterLoad,   // Ignored
-			// OnMerkleBlock
-			OnVersion: sp.OnVersion,
-			// OnVerAck
-			OnReject: sp.OnReject,
-			// OnSendHeaders:
-			OnRead:  sp.OnRead,
-			OnWrite: sp.OnWrite,
-=======
 			OnVersion:      sp.OnVersion,
 			OnMemPool:      sp.OnMemPool,
 			OnTx:           sp.OnTx,
@@ -1708,7 +1652,6 @@
 			OnWrite:        sp.OnWrite,
 			OnReject:       sp.OnReject,
 			OnNotFound:     sp.OnNotFound,
->>>>>>> f9f14f6c
 		},
 		AddrMe:            addrMe,
 		NewestBlock:       sp.newestBlock,
